--- conflicted
+++ resolved
@@ -1651,13 +1651,9 @@
         }
         enb_ue_unlink(mme_ue);
 
-<<<<<<< HEAD
-        s1ap_send_paging(mme_ue, S1AP_CNDomain_ps);
-=======
         r = s1ap_send_paging(mme_ue, S1AP_CNDomain_ps);
         ogs_expect(r == OGS_OK);
         ogs_assert(r != OGS_ERROR);
->>>>>>> 596a2f1b
         break;
     default:
         ogs_error("Invalid Action[%d]", enb_ue->ue_ctx_rel_action);
