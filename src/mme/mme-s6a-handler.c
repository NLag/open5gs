/*
 * Copyright (C) 2019 by Sukchan Lee <acetcom@gmail.com>
 *
 * This file is part of Open5GS.
 *
 * This program is free software: you can redistribute it and/or modify
 * it under the terms of the GNU Affero General Public License as published by
 * the Free Software Foundation, either version 3 of the License, or
 * (at your option) any later version.
 *
 * This program is distributed in the hope that it will be useful,
 * but WITHOUT ANY WARRANTY; without even the implied warranty of
 * MERCHANTABILITY or FITNESS FOR A PARTICULAR PURPOSE.  See the
 * GNU General Public License for more details.
 *
 * You should have received a copy of the GNU General Public License
 * along with this program.  If not, see <https://www.gnu.org/licenses/>.
 */

#include "nas-path.h"
#include "s1ap-path.h"
#include "sgsap-path.h"
#include "mme-path.h"

#include "mme-sm.h"
#include "mme-s6a-handler.h"

/* Unfortunately fd doesn't distinguish
 * between result-code and experimental-result-code.
 *
 * However, e.g. 5004 has different meaning
 * if used in result-code than in experimental-result-code */
static uint8_t emm_cause_from_diameter(
                const uint32_t *dia_err, const uint32_t *dia_exp_err);

static uint8_t mme_ue_session_from_slice_data(mme_ue_t *mme_ue, 
    ogs_slice_data_t *slice_data);

uint8_t mme_s6a_handle_aia(
        mme_ue_t *mme_ue, ogs_diam_s6a_message_t *s6a_message)
{
    int r;
    ogs_diam_s6a_aia_message_t *aia_message = NULL;
    ogs_diam_e_utran_vector_t *e_utran_vector = NULL;

    ogs_assert(mme_ue);
    ogs_assert(s6a_message);
    aia_message = &s6a_message->aia_message;
    ogs_assert(aia_message);
    e_utran_vector = &aia_message->e_utran_vector;
    ogs_assert(e_utran_vector);

    if (s6a_message->result_code != ER_DIAMETER_SUCCESS) {
        ogs_warn("Authentication Information failed [%d]",
                    s6a_message->result_code);
        return emm_cause_from_diameter(s6a_message->err, s6a_message->exp_err);
    }

    mme_ue->xres_len = e_utran_vector->xres_len;
    memcpy(mme_ue->xres, e_utran_vector->xres, mme_ue->xres_len);
    memcpy(mme_ue->kasme, e_utran_vector->kasme, OGS_SHA256_DIGEST_SIZE);
    memcpy(mme_ue->rand, e_utran_vector->rand, OGS_RAND_LEN);
    memcpy(mme_ue->autn, e_utran_vector->autn, OGS_AUTN_LEN);

    CLEAR_MME_UE_TIMER(mme_ue->t3460);

    if (mme_ue->nas_eps.ksi == OGS_NAS_KSI_NO_KEY_IS_AVAILABLE)
        mme_ue->nas_eps.ksi = 0;

    r = nas_eps_send_authentication_request(mme_ue);
    ogs_expect(r == OGS_OK);
    ogs_assert(r != OGS_ERROR);

    return OGS_NAS_EMM_CAUSE_REQUEST_ACCEPTED;
}

uint8_t mme_s6a_handle_ula(
        mme_ue_t *mme_ue, ogs_diam_s6a_message_t *s6a_message)
{
    ogs_diam_s6a_ula_message_t *ula_message = NULL;
    ogs_subscription_data_t *subscription_data = NULL;
    ogs_slice_data_t *slice_data = NULL;
    int r, rv, num_of_session;

    ogs_assert(mme_ue);
    ogs_assert(s6a_message);
    ula_message = &s6a_message->ula_message;
    ogs_assert(ula_message);
    subscription_data = &ula_message->subscription_data;
    ogs_assert(subscription_data);

    if (s6a_message->result_code != ER_DIAMETER_SUCCESS) {
        ogs_error("Update Location failed [%d]", s6a_message->result_code);
        return emm_cause_from_diameter(s6a_message->err, s6a_message->exp_err);
    }

    ogs_assert(subscription_data->num_of_slice == 1);
    slice_data = &subscription_data->slice[0];

    memcpy(&mme_ue->ambr, &subscription_data->ambr, sizeof(ogs_bitrate_t));

    mme_session_remove_all(mme_ue);

    num_of_session = mme_ue_session_from_slice_data(mme_ue, slice_data);
    if (num_of_session == 0) {
        ogs_error("No Session");
        return OGS_NAS_EMM_CAUSE_SEVERE_NETWORK_FAILURE;
    }
    mme_ue->num_of_session = num_of_session;

    mme_ue->context_identifier = slice_data->context_identifier;

    if (mme_ue->nas_eps.type == MME_EPS_TYPE_ATTACH_REQUEST) {
        rv = nas_eps_send_emm_to_esm(mme_ue,
                &mme_ue->pdn_connectivity_request);
        if (rv != OGS_OK) {
            ogs_error("nas_eps_send_emm_to_esm() failed");
            return OGS_NAS_EMM_CAUSE_PROTOCOL_ERROR_UNSPECIFIED;
        }
    } else if (mme_ue->nas_eps.type == MME_EPS_TYPE_TAU_REQUEST) {
        r = nas_eps_send_tau_accept(mme_ue,
                S1AP_ProcedureCode_id_InitialContextSetup);
        ogs_expect(r == OGS_OK);
        ogs_assert(r != OGS_ERROR);
    } else {
        ogs_error("Invalid Type[%d]", mme_ue->nas_eps.type);
        return OGS_NAS_EMM_CAUSE_PROTOCOL_ERROR_UNSPECIFIED;
    }

    return OGS_NAS_EMM_CAUSE_REQUEST_ACCEPTED;
}

uint8_t mme_s6a_handle_pua(
        mme_ue_t *mme_ue, ogs_diam_s6a_message_t *s6a_message)
{
    ogs_diam_s6a_pua_message_t *pua_message = NULL;

    ogs_assert(mme_ue);
    ogs_assert(s6a_message);
    pua_message = &s6a_message->pua_message;
    ogs_assert(pua_message);

    if (s6a_message->result_code != ER_DIAMETER_SUCCESS) {
        ogs_error("Purge UE failed for IMSI[%s] [%d]", mme_ue->imsi_bcd,
            s6a_message->result_code);
        mme_ue_hash_remove(mme_ue);
        mme_ue_remove(mme_ue);
        return OGS_ERROR;
    }

    if (pua_message->pua_flags & OGS_DIAM_S6A_PUA_FLAGS_FREEZE_MTMSI)
        ogs_debug("Freeze M-TMSI requested but not implemented.");

    mme_ue_hash_remove(mme_ue);
    mme_ue_remove(mme_ue);

    return OGS_OK;
}

uint8_t mme_s6a_handle_idr(
        mme_ue_t *mme_ue, ogs_diam_s6a_message_t *s6a_message)
{
    ogs_diam_s6a_idr_message_t *idr_message = NULL;
    ogs_subscription_data_t *subscription_data = NULL;
    ogs_slice_data_t *slice_data = NULL;
    int num_of_session;

    ogs_assert(mme_ue);
    ogs_assert(s6a_message);
    idr_message = &s6a_message->idr_message;
    ogs_assert(idr_message);
    subscription_data = &idr_message->subscription_data;
    ogs_assert(subscription_data);

    if (idr_message->subdatamask & OGS_DIAM_S6A_SUBDATA_UEAMBR) {
        memcpy(&mme_ue->ambr, &subscription_data->ambr, sizeof(ogs_bitrate_t));
    }

    if (idr_message->subdatamask & OGS_DIAM_S6A_SUBDATA_APN_CONFIG) {
        ogs_assert(subscription_data->num_of_slice == 1);
        slice_data = &subscription_data->slice[0];

        if (slice_data->all_apn_config_inc ==
                OGS_ALL_APN_CONFIGURATIONS_INCLUDED) {
            mme_session_remove_all(mme_ue);
            num_of_session = mme_ue_session_from_slice_data(mme_ue, slice_data);
            if (num_of_session == 0) {
                ogs_error("No Session");
                return OGS_ERROR;
            }
            mme_ue->num_of_session = num_of_session;
        } else {
            ogs_error ("[%d] Partial APN-Configuration Not Supported in IDR.",
                        slice_data->all_apn_config_inc);
            return OGS_ERROR;
        }

        mme_ue->context_identifier = slice_data->context_identifier;
    }

    return OGS_OK;
}

void mme_s6a_handle_clr(mme_ue_t *mme_ue, ogs_diam_s6a_message_t *s6a_message)
{
    int r;
    ogs_diam_s6a_clr_message_t *clr_message = NULL;
    ogs_assert(mme_ue);
    ogs_assert(s6a_message);
    clr_message = &s6a_message->clr_message;
    ogs_assert(clr_message);

    mme_ue = mme_ue_cycle(mme_ue);
    if (!mme_ue) {
        ogs_warn("UE(mme-ue) context has already been removed");
        return;
    }

    /*
     * This causes issues in this scenario:
     * 1. UE attaches
     * 2. UE detaches (Airplane Mode)
     * 3. Cancel Location is triggered by HSS
     *
     * If Cancel Locations are performed, UE(mme-ue) context must be removed.
     */
    if (OGS_FSM_CHECK(&mme_ue->sm, emm_state_de_registered)) {
        ogs_warn("UE has already been de-registered");
        mme_ue_hash_remove(mme_ue);
        mme_ue_remove(mme_ue);
        return;
    }

    /* Set EPS Detach */
    memset(&mme_ue->nas_eps.detach, 0, sizeof(ogs_nas_detach_type_t));

    if (clr_message->clr_flags & OGS_DIAM_S6A_CLR_FLAGS_REATTACH_REQUIRED)
        mme_ue->nas_eps.detach.value =
            OGS_NAS_DETACH_TYPE_TO_UE_RE_ATTACH_REQUIRED;
    else
        mme_ue->nas_eps.detach.value =
            OGS_NAS_DETACH_TYPE_TO_UE_RE_ATTACH_NOT_REQUIRED;

    /* 1. MME initiated detach request to the UE.
     *    (nas_eps.type = MME_EPS_TYPE_DETACH_REQUEST_TO_UE)
     * 2. If UE is IDLE, Paging sent to the UE
     * 3. If UE is wake-up, UE will send Server Request.
     *    (nas_eps.type = MME_EPS_TYPE_SERVICE_REQUEST)
     *
     * So, we will lose the MME_EPS_TYPE_DETACH_REQUEST_TO_UE.
     *
     * We need more variable(detach_type)
     * to keep Detach-Type whether UE-initiated or MME-initiaed.  */
    mme_ue->nas_eps.type = MME_EPS_TYPE_DETACH_REQUEST_TO_UE;

    ogs_debug("    OGS_NAS_EPS TYPE[%d]", mme_ue->nas_eps.type);

    switch (clr_message->cancellation_type) {
    case OGS_DIAM_S6A_CT_SUBSCRIPTION_WITHDRAWL:
        mme_ue->detach_type = MME_DETACH_TYPE_HSS_EXPLICIT;

        /*
         * Before sending Detach-Request,
         * we need to check whether UE is IDLE or not.
         */
        if (ECM_IDLE(mme_ue)) {
<<<<<<< HEAD
            if (ogs_timer_running(mme_ue->t_implicit_detach.timer)) {
                /*
                * TS 24.301 5.3.7
                * If ISR is not activated, the network behaviour upon expiry of
                * the mobile reachable timer is network dependent, but typically
                * the network stops sending paging messages to the UE on the
                * first expiry, and may take other appropriate actions
                */
                ogs_debug("[%s] Paging stopped: Mobile Reachable timer expiry",
                    mme_ue->imsi_bcd);
                if (MME_P_TMSI_IS_AVAILABLE(mme_ue)) {
                    ogs_assert(OGS_OK == sgsap_send_detach_indication(mme_ue));
                } else {
                    mme_send_delete_session_or_detach(mme_ue);
                }
            } else {
                MME_STORE_PAGING_INFO(mme_ue,
                    MME_PAGING_TYPE_DETACH_TO_UE, NULL);
                ogs_assert(OGS_OK == s1ap_send_paging(mme_ue,
                    S1AP_CNDomain_ps));
            }
=======
            MME_STORE_PAGING_INFO(mme_ue, MME_PAGING_TYPE_DETACH_TO_UE, NULL);
            r = s1ap_send_paging(mme_ue, S1AP_CNDomain_ps);
            ogs_expect(r == OGS_OK);
            ogs_assert(r != OGS_ERROR);
>>>>>>> 596a2f1b
        } else {
            r = nas_eps_send_detach_request(mme_ue);
            ogs_expect(r == OGS_OK);
            ogs_assert(r != OGS_ERROR);
            if (MME_P_TMSI_IS_AVAILABLE(mme_ue)) {
                ogs_assert(OGS_OK == sgsap_send_detach_indication(mme_ue));
            } else {
                mme_send_delete_session_or_detach(mme_ue);
            }
        }
        break;
    case OGS_DIAM_S6A_CT_MME_UPDATE_PROCEDURE:
        mme_ue->detach_type = MME_DETACH_TYPE_HSS_IMPLICIT;

        /*
         * There is no need to send NAS or S1AP message to the UE.
         * So, we don't have to check whether UE is IDLE or not.
         */
        if (MME_P_TMSI_IS_AVAILABLE(mme_ue)) {
            ogs_assert(OGS_OK == sgsap_send_detach_indication(mme_ue));
        } else {
            mme_send_delete_session_or_detach(mme_ue);
        }
        break;
    default:
        ogs_fatal("Unsupported Cancellation-Type [%d]",
            clr_message->cancellation_type);
        ogs_assert_if_reached();
        break;
    }
}

static uint8_t mme_ue_session_from_slice_data(mme_ue_t *mme_ue, 
    ogs_slice_data_t *slice_data)
{
    int i;
    for (i = 0; i < slice_data->num_of_session; i++) {
        if (i >= OGS_MAX_NUM_OF_SESS) {
            ogs_warn("Ignore max session count overflow [%d>=%d]",
                    slice_data->num_of_session, OGS_MAX_NUM_OF_SESS);
            break;
        }

        if (slice_data->session[i].name) {
            mme_ue->session[i].name = ogs_strdup(slice_data->session[i].name);
            ogs_assert(mme_ue->session[i].name);
        }

        mme_ue->session[i].context_identifier =
            slice_data->session[i].context_identifier;

        if (slice_data->session[i].session_type == OGS_PDU_SESSION_TYPE_IPV4 ||
            slice_data->session[i].session_type == OGS_PDU_SESSION_TYPE_IPV6 ||
            slice_data->session[i].session_type ==
                OGS_PDU_SESSION_TYPE_IPV4V6) {
            mme_ue->session[i].session_type =
                slice_data->session[i].session_type;
        } else {
            ogs_error("Invalid PDN_TYPE[%d]",
                slice_data->session[i].session_type);
            if (mme_ue->session[i].name)
                ogs_free(mme_ue->session[i].name);
            break;
        }
        memcpy(&mme_ue->session[i].paa, &slice_data->session[i].paa,
                sizeof(mme_ue->session[i].paa));

        memcpy(&mme_ue->session[i].qos, &slice_data->session[i].qos,
                sizeof(mme_ue->session[i].qos));
        memcpy(&mme_ue->session[i].ambr, &slice_data->session[i].ambr,
                sizeof(mme_ue->session[i].ambr));

        memcpy(&mme_ue->session[i].smf_ip, &slice_data->session[i].smf_ip,
                sizeof(mme_ue->session[i].smf_ip));

        memcpy(&mme_ue->session[i].charging_characteristics,
                &slice_data->session[i].charging_characteristics,
                sizeof(mme_ue->session[i].charging_characteristics));
        mme_ue->session[i].charging_characteristics_presence =
            slice_data->session[i].charging_characteristics_presence;
    }

    return i;
}

/* 3GPP TS 29.272 Annex A; Table A.1:
 * Mapping from S6a error codes to NAS Cause Codes */
static uint8_t emm_cause_from_diameter(
                const uint32_t *dia_err, const uint32_t *dia_exp_err)
{
    if (dia_exp_err) {
        switch (*dia_exp_err) {
        case OGS_DIAM_S6A_ERROR_USER_UNKNOWN:                   /* 5001 */
            return OGS_NAS_EMM_CAUSE_PLMN_NOT_ALLOWED;
        case OGS_DIAM_S6A_ERROR_UNKNOWN_EPS_SUBSCRIPTION:       /* 5420 */
            /* FIXME: Error diagnostic? */
            return OGS_NAS_EMM_CAUSE_NO_SUITABLE_CELLS_IN_TRACKING_AREA;
        case OGS_DIAM_S6A_ERROR_RAT_NOT_ALLOWED:                /* 5421 */
            return OGS_NAS_EMM_CAUSE_ROAMING_NOT_ALLOWED_IN_THIS_TRACKING_AREA;
        case OGS_DIAM_S6A_ERROR_ROAMING_NOT_ALLOWED:            /* 5004 */
            return OGS_NAS_EMM_CAUSE_PLMN_NOT_ALLOWED;
            /* return OGS_NAS_EMM_CAUSE_EPS_SERVICES_NOT_ALLOWED_IN_THIS_PLMN;
             * (ODB_HPLMN_APN) */
            /* return OGS_NAS_EMM_CAUSE_ESM_FAILURE; (ODB_ALL_APN) */
        case OGS_DIAM_S6A_AUTHENTICATION_DATA_UNAVAILABLE:      /* 4181 */
            return OGS_NAS_EMM_CAUSE_NETWORK_FAILURE;
        }
    }
    if (dia_err) {
        switch (*dia_err) {
        case ER_DIAMETER_AUTHORIZATION_REJECTED:                /* 5003 */
        case ER_DIAMETER_UNABLE_TO_DELIVER:                     /* 3002 */
        case ER_DIAMETER_REALM_NOT_SERVED:                      /* 3003 */
            return OGS_NAS_EMM_CAUSE_NO_SUITABLE_CELLS_IN_TRACKING_AREA;
        case ER_DIAMETER_UNABLE_TO_COMPLY:                      /* 5012 */
        case ER_DIAMETER_INVALID_AVP_VALUE:                     /* 5004 */
        case ER_DIAMETER_AVP_UNSUPPORTED:                       /* 5001 */
        case ER_DIAMETER_MISSING_AVP:                           /* 5005 */
        case ER_DIAMETER_RESOURCES_EXCEEDED:                    /* 5006 */
        case ER_DIAMETER_AVP_OCCURS_TOO_MANY_TIMES:             /* 5009 */
            return OGS_NAS_EMM_CAUSE_NETWORK_FAILURE;
        }
    }

    ogs_error("Unexpected Diameter Result Code %d/%d, defaulting to severe "
              "network failure",
              dia_err ? *dia_err : -1, dia_exp_err ? *dia_exp_err : -1);
    return OGS_NAS_EMM_CAUSE_SEVERE_NETWORK_FAILURE;
}<|MERGE_RESOLUTION|>--- conflicted
+++ resolved
@@ -264,7 +264,6 @@
          * we need to check whether UE is IDLE or not.
          */
         if (ECM_IDLE(mme_ue)) {
-<<<<<<< HEAD
             if (ogs_timer_running(mme_ue->t_implicit_detach.timer)) {
                 /*
                 * TS 24.301 5.3.7
@@ -283,15 +282,10 @@
             } else {
                 MME_STORE_PAGING_INFO(mme_ue,
                     MME_PAGING_TYPE_DETACH_TO_UE, NULL);
-                ogs_assert(OGS_OK == s1ap_send_paging(mme_ue,
-                    S1AP_CNDomain_ps));
+                r = s1ap_send_paging(mme_ue, S1AP_CNDomain_ps);
+                ogs_expect(r == OGS_OK);
+                ogs_assert(r != OGS_ERROR);
             }
-=======
-            MME_STORE_PAGING_INFO(mme_ue, MME_PAGING_TYPE_DETACH_TO_UE, NULL);
-            r = s1ap_send_paging(mme_ue, S1AP_CNDomain_ps);
-            ogs_expect(r == OGS_OK);
-            ogs_assert(r != OGS_ERROR);
->>>>>>> 596a2f1b
         } else {
             r = nas_eps_send_detach_request(mme_ue);
             ogs_expect(r == OGS_OK);
