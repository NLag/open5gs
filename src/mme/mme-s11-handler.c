--- conflicted
+++ resolved
@@ -921,15 +921,10 @@
             } else {
                 MME_STORE_PAGING_INFO(mme_ue,
                     MME_PAGING_TYPE_CREATE_BEARER, bearer);
-<<<<<<< HEAD
-                ogs_assert(OGS_OK == s1ap_send_paging(mme_ue,
-                    S1AP_CNDomain_ps));
+                r = s1ap_send_paging(mme_ue, S1AP_CNDomain_ps);
+                ogs_expect(r == OGS_OK);
+                ogs_assert(r != OGS_ERROR);
             }
-=======
-            r = s1ap_send_paging(mme_ue, S1AP_CNDomain_ps);
-            ogs_expect(r == OGS_OK);
-            ogs_assert(r != OGS_ERROR);
->>>>>>> 596a2f1b
         } else {
             r = nas_eps_send_activate_dedicated_bearer_context_request(bearer);
             ogs_expect(r == OGS_OK);
@@ -1074,15 +1069,10 @@
             } else {
                 MME_STORE_PAGING_INFO(mme_ue,
                     MME_PAGING_TYPE_UPDATE_BEARER, bearer);
-<<<<<<< HEAD
-                ogs_assert(OGS_OK == s1ap_send_paging(mme_ue,
-                    S1AP_CNDomain_ps));
+                r = s1ap_send_paging(mme_ue, S1AP_CNDomain_ps);
+                ogs_expect(r == OGS_OK);
+                ogs_assert(r != OGS_ERROR);
             }
-=======
-            r = s1ap_send_paging(mme_ue, S1AP_CNDomain_ps);
-            ogs_expect(r == OGS_OK);
-            ogs_assert(r != OGS_ERROR);
->>>>>>> 596a2f1b
         } else {
             r = nas_eps_send_modify_bearer_context_request(bearer,
                     req->bearer_contexts.bearer_level_qos.presence,
@@ -1217,7 +1207,6 @@
     bearer->delete.xact = xact;
 
     if (ECM_IDLE(mme_ue)) {
-<<<<<<< HEAD
         if (ogs_timer_running(mme_ue->t_implicit_detach.timer)) {
             /*
             * TS 24.301 5.3.7
@@ -1235,15 +1224,10 @@
         } else {
             MME_STORE_PAGING_INFO(mme_ue,
                 MME_PAGING_TYPE_DELETE_BEARER, bearer);
-            ogs_assert(OGS_OK == s1ap_send_paging(mme_ue,
-                S1AP_CNDomain_ps));
-        }
-=======
-        MME_STORE_PAGING_INFO(mme_ue, MME_PAGING_TYPE_DELETE_BEARER, bearer);
-        r = s1ap_send_paging(mme_ue, S1AP_CNDomain_ps);
-        ogs_expect(r == OGS_OK);
-        ogs_assert(r != OGS_ERROR);
->>>>>>> 596a2f1b
+            r = s1ap_send_paging(mme_ue, S1AP_CNDomain_ps);
+            ogs_expect(r == OGS_OK);
+            ogs_assert(r != OGS_ERROR);
+        }
     } else {
         r = nas_eps_send_deactivate_bearer_context_request(bearer);
         ogs_expect(r == OGS_OK);
@@ -1500,7 +1484,6 @@
  * before step 9, the MME shall not send S1 interface paging messages
  */
     if (ECM_IDLE(mme_ue)) {
-<<<<<<< HEAD
         if (ogs_timer_running(mme_ue->t_implicit_detach.timer)) {
             /*
             * TS 24.301 5.3.7
@@ -1511,22 +1494,15 @@
             */
             ogs_debug("[%s] Paging stopped: Mobile Reachable timer expiry",
                 mme_ue->imsi_bcd);
-=======
-        MME_STORE_PAGING_INFO(mme_ue,
-                MME_PAGING_TYPE_DOWNLINK_DATA_NOTIFICATION, bearer);
-        r = s1ap_send_paging(mme_ue, S1AP_CNDomain_ps);
-        ogs_expect(r == OGS_OK);
-        ogs_assert(r != OGS_ERROR);
->>>>>>> 596a2f1b
-
             ogs_assert(OGS_OK ==
                 mme_gtp_send_downlink_data_notification_ack(
                     bearer, OGS_GTP2_CAUSE_UNABLE_TO_PAGE_UE));
         } else {
             MME_STORE_PAGING_INFO(mme_ue,
                 MME_PAGING_TYPE_DOWNLINK_DATA_NOTIFICATION, bearer);
-            ogs_assert(OGS_OK == s1ap_send_paging(mme_ue,
-                S1AP_CNDomain_ps));
+            r = s1ap_send_paging(mme_ue, S1AP_CNDomain_ps);
+            ogs_expect(r == OGS_OK);
+            ogs_assert(r != OGS_ERROR);
         }
     } else if (ECM_CONNECTED(mme_ue)) {
         if (cause_value == OGS_GTP2_CAUSE_ERROR_INDICATION_RECEIVED) {
