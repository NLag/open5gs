--- conflicted
+++ resolved
@@ -232,12 +232,7 @@
     }
 
     net_unregister_link(pgw_self()->tun_link);
-<<<<<<< HEAD
     net_tuntap_close(pgw_self()->tun_link);
-#endif
-=======
-    net_link_close(pgw_self()->tun_link);
->>>>>>> c2d5ab0d
 
     return CORE_OK;
 }
