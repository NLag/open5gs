#define TRACE_MODULE _core_tun

#include "core_debug.h"
#include "core_arch_network.h"

#if LINUX == 1
#include <linux/if_tun.h>
#else
#include <netinet6/in6_var.h>
#include <netinet6/nd6.h>
#endif

#if HAVE_NET_ROUTE_H
#include <net/route.h>
#endif

status_t tun_open(sock_id *new, char *ifname, int is_tap)
{
    status_t rv;
    sock_t *sock = NULL;
    int fd = -1;
#if LINUX == 1
    char *dev = "/dev/net/tun";
    int rc;
    struct ifreq ifr;
    int flags = IFF_NO_PI;

    fd = open(dev, O_RDWR);
    if (fd < 0)
    {
        d_error("Can not open %s",dev);
        return -1;
    }
#else
    char name[C_PATH_MAX];
    int tun = 0;

#define TUNTAP_ID_MAX 255
    for (tun = 0; tun < TUNTAP_ID_MAX; tun++)
    {
        (void)snprintf(name, sizeof(name), "/dev/tun%i", tun);
        if ((fd = open(name, O_RDWR)) > 0)
        {
            (void)snprintf(name, sizeof(name), "tun%i", tun);
            ifname = name;
            break;
        }
    }
#endif

    rv = sock_create(new);
    d_assert(rv == CORE_OK, return CORE_ERROR,);

    sock = (sock_t *)(*new);
    d_assert(sock, return CORE_ERROR,);

    /* Save socket descriptor */
    sock->fd = fd;
    /* Save the interface name */
    strncpy(sock->ifname, ifname, IFNAMSIZ);

#if LINUX == 1
    memset(&ifr, 0, sizeof(ifr));

    ifr.ifr_flags = (is_tap ? (flags | IFF_TAP) : (flags | IFF_TUN));
    strncpy(ifr.ifr_name, ifname, IFNAMSIZ);

    rc = ioctl(sock->fd, TUNSETIFF, (void *)&ifr);
    if (rc < 0)
    {
        d_error("iotcl error(dev:%s flags = %d)", ifname, flags);
        goto cleanup;
    }
#endif

    return CORE_OK;

#if LINUX == 1
cleanup:
    sock_delete(*new);
    return CORE_ERROR;
#endif
}

status_t tun_set_ipv4(sock_id id, ipsubnet_t *ipaddr, ipsubnet_t *ipsub)
{
#if LINUX != 1
    sock_t *sock = NULL;
    int fd;
    
	struct ifaliasreq ifa;
	struct ifreq ifr;
	struct sockaddr_in addr;
	struct sockaddr_in mask;

    char buf[512];
    int len;
    struct rt_msghdr *rtm;
    struct sockaddr_in dst, gw;
	struct sockaddr_in *paddr;

    d_assert(ipaddr, return CORE_ERROR,);
    d_assert(ipsub, return CORE_ERROR,);

    sock = (sock_t *)id;
    d_assert(id, return CORE_ERROR,);

    fd = socket(ipaddr->family, SOCK_DGRAM, 0);

	(void)memset(&ifa, '\0', sizeof ifa);
	(void)strlcpy(ifa.ifra_name, sock->ifname, sizeof ifa.ifra_name);

	(void)memset(&ifr, '\0', sizeof ifr);
	(void)strlcpy(ifr.ifr_name, sock->ifname, sizeof ifr.ifr_name);

#if 0
	/* Delete previously assigned address */
	(void)ioctl(fd, SIOCDIFADDR, &ifr);
#endif

	(void)memset(&addr, '\0', sizeof(addr));
	addr.sin_family = ipaddr->family;
	addr.sin_addr.s_addr = ipaddr->sub[0];
	addr.sin_len = sizeof(addr);
	(void)memcpy(&ifa.ifra_addr, &addr, sizeof(addr));
	(void)memcpy(&ifa.ifra_broadaddr, &addr, sizeof(addr));

	(void)memset(&mask, '\0', sizeof(mask));
	mask.sin_family = ipaddr->family;
	mask.sin_addr.s_addr = ipaddr->mask[0];
	mask.sin_len = sizeof(mask);
	(void)memcpy(&ifa.ifra_mask, &mask, sizeof(ifa.ifra_mask));

	if (ioctl(fd, SIOCAIFADDR, &ifa) == -1) {
		d_error("Can't IP address(dev:%s err:%s)",
                sock->ifname, strerror(errno));
		return CORE_ERROR;
	}

    close(fd); /* SOCK_DGRAM */

    fd = socket(PF_ROUTE, SOCK_RAW, 0);
    if (fd < 0)
    {
        d_error("Can't open PF_ROUTE(%s)", strerror(errno));
        return CORE_ERROR;
    }

    (void)memset(&buf, 0, sizeof(buf));
    rtm = (struct rt_msghdr *)buf;
    rtm->rtm_type = RTM_ADD;
    rtm->rtm_version = RTM_VERSION;
    rtm->rtm_pid = getpid();
    rtm->rtm_seq = 0;
    rtm->rtm_flags = RTF_UP | RTF_GATEWAY;
    rtm->rtm_addrs = RTA_DST | RTA_GATEWAY | RTA_NETMASK;
    paddr = (struct sockaddr_in *)(rtm + 1);

	(void)memset(&dst, '\0', sizeof(dst));
	dst.sin_family = ipaddr->family;
	dst.sin_addr.s_addr = ipsub->sub[0];
	dst.sin_len = sizeof(dst);
	(void)memcpy(paddr, &dst, sizeof(dst));
    paddr = (struct sockaddr_in *)((char *)paddr +
            CORE_ALIGN(sizeof(*paddr), sizeof(c_uintptr_t)));

	(void)memset(&gw, '\0', sizeof(gw));
	gw.sin_family = ipaddr->family;
	gw.sin_addr.s_addr = ipaddr->sub[0];
	gw.sin_len = sizeof(gw);
	(void)memcpy(paddr, &gw, sizeof(gw));
    paddr = (struct sockaddr_in *)((char *)paddr +
            CORE_ALIGN(sizeof(*paddr), sizeof(c_uintptr_t)));

	(void)memset(&mask, '\0', sizeof(mask));
	mask.sin_family = ipaddr->family;
	mask.sin_addr.s_addr = ipsub->mask[0];
	mask.sin_len = sizeof(mask);
	(void)memcpy(paddr, &mask, sizeof(mask));
    paddr = (struct sockaddr_in *)((char *)paddr +
            CORE_ALIGN(sizeof(*paddr), sizeof(c_uintptr_t)));

    len = (char*)paddr - buf;
    rtm->rtm_msglen = len;
    if (write(fd, buf, len) < 0)
    {
        d_error("Can't add routing(%s)", strerror(errno));
        return CORE_ERROR;
    }

    close(fd); /* PF_ROUTE, SOCK_RAW */

#endif  /* LINUX == 1 */

	return CORE_OK;
}

status_t tun_set_ipv6(sock_id id, ipsubnet_t *ipaddr, ipsubnet_t *ipsub)
{
#if LINUX != 1
    sock_t *sock = NULL;
    int fd;
    
	struct in6_aliasreq ifa;
	struct in6_ifreq ifr;
	struct sockaddr_in6 addr;
	struct sockaddr_in6 mask;

    char buf[512];
    int len;
    struct rt_msghdr *rtm;
#if 0
    struct sockaddr_in6 dst, gw;
#else
    struct sockaddr_in6 dst;
#endif
	struct sockaddr_in6 *paddr;

    d_assert(ipaddr, return CORE_ERROR,);
    d_assert(ipsub, return CORE_ERROR,);

    sock = (sock_t *)id;
    d_assert(id, return CORE_ERROR,);

    fd = socket(ipaddr->family, SOCK_DGRAM, 0);

	(void)memset(&ifa, '\0', sizeof ifa);
	(void)strlcpy(ifa.ifra_name, sock->ifname, sizeof ifa.ifra_name);

	(void)memset(&ifr, '\0', sizeof ifr);
	(void)strlcpy(ifr.ifr_name, sock->ifname, sizeof ifr.ifr_name);

#if 0
	/* Delete previously assigned address */
	(void)ioctl(fd, SIOCDIFADDR, &ifr);
#endif

	(void)memset(&addr, '\0', sizeof(addr));
	addr.sin6_family = ipaddr->family;
    memcpy(addr.sin6_addr.s6_addr, ipaddr->sub, sizeof ipaddr->sub);
	addr.sin6_len = sizeof(addr);
	(void)memcpy(&ifa.ifra_addr, &addr, sizeof(addr));
	(void)memcpy(&ifa.ifra_dstaddr, &addr, sizeof(addr));

	(void)memset(&mask, '\0', sizeof(mask));
	mask.sin6_family = ipaddr->family;
    memcpy(mask.sin6_addr.s6_addr, ipaddr->mask, sizeof ipaddr->mask);
	mask.sin6_len = sizeof(mask);
	(void)memcpy(&ifa.ifra_prefixmask, &mask, sizeof(ifa.ifra_prefixmask));

    ifa.ifra_lifetime.ia6t_vltime = ND6_INFINITE_LIFETIME;
    ifa.ifra_lifetime.ia6t_pltime = ND6_INFINITE_LIFETIME;

	if (ioctl(fd, SIOCAIFADDR_IN6, &ifa) == -1) {
		d_error("Can't IP address(dev:%s err:%s)",
                sock->ifname, strerror(errno));
		return CORE_ERROR;
	}

    close(fd); /* SOCK_DGRAM */

    fd = socket(PF_ROUTE, SOCK_RAW, 0);
    if (fd < 0)
    {
        d_error("Can't open PF_ROUTE(%s)", strerror(errno));
        return CORE_ERROR;
    }

    (void)memset(&buf, 0, sizeof(buf));
    rtm = (struct rt_msghdr *)buf;
    rtm->rtm_type = RTM_DELETE;
    rtm->rtm_version = RTM_VERSION;
    rtm->rtm_pid = getpid();
    rtm->rtm_seq = 0;
    rtm->rtm_addrs = RTA_DST;
    paddr = (struct sockaddr_in6 *)(rtm + 1);

	(void)memset(&dst, '\0', sizeof(dst));
	dst.sin6_family = ipaddr->family;
    memcpy(dst.sin6_addr.s6_addr, ipaddr->sub, sizeof ipsub->sub);
	dst.sin6_len = sizeof(dst);
	(void)memcpy(paddr, &dst, sizeof(dst));
    paddr = (struct sockaddr_in6 *)((char *)paddr +
            CORE_ALIGN(sizeof(*paddr), sizeof(c_uintptr_t)));

    len = (char*)paddr - buf;
    rtm->rtm_msglen = len;
    if (write(fd, buf, len) < 0)
    {
        d_error("Can't add routing(%s)", strerror(errno));
        return CORE_ERROR;
    }

#if 0
    (void)memset(&buf, 0, sizeof(buf));
    rtm = (struct rt_msghdr *)buf;
    rtm->rtm_type = RTM_ADD;
    rtm->rtm_version = RTM_VERSION;
    rtm->rtm_pid = getpid();
    rtm->rtm_seq = 0;
    rtm->rtm_flags = RTF_UP | RTF_GATEWAY;
    rtm->rtm_addrs = RTA_DST | RTA_GATEWAY | RTA_NETMASK;
    paddr = (struct sockaddr_in6 *)(rtm + 1);

	(void)memset(&dst, '\0', sizeof(dst));
	dst.sin6_family = ipaddr->family;
    memcpy(dst.sin6_addr.s6_addr, ipsub->sub, sizeof ipsub->sub);
	dst.sin6_len = sizeof(dst);
	(void)memcpy(paddr, &dst, sizeof(dst));
    paddr = (struct sockaddr_in6 *)((char *)paddr +
            CORE_ALIGN(sizeof(*paddr), sizeof(c_uintptr_t)));

	(void)memset(&gw, '\0', sizeof(gw));
	gw.sin6_family = ipaddr->family;
    memcpy(gw.sin6_addr.s6_addr, ipaddr->sub, sizeof ipaddr->sub);
	gw.sin6_len = sizeof(gw);
	(void)memcpy(paddr, &gw, sizeof(gw));
    paddr = (struct sockaddr_in6 *)((char *)paddr +
            CORE_ALIGN(sizeof(*paddr), sizeof(c_uintptr_t)));

	(void)memset(&mask, '\0', sizeof(mask));
	mask.sin6_family = ipaddr->family;
    memcpy(mask.sin6_addr.s6_addr, ipsub->mask, sizeof ipsub->mask);
	mask.sin6_len = sizeof(mask);
	(void)memcpy(paddr, &mask, sizeof(mask));
    paddr = (struct sockaddr_in6 *)((char *)paddr +
            CORE_ALIGN(sizeof(*paddr), sizeof(c_uintptr_t)));

    len = (char*)paddr - buf;
    rtm->rtm_msglen = len;
    if (write(fd, buf, len) < 0)
    {
        d_error("Can't add routing(%s)", strerror(errno));
        return CORE_ERROR;
    }
#endif

    close(fd); /* PF_ROUTE, SOCK_RAW */

#endif  /* LINUX == 1 */

	return CORE_OK;
}

status_t tun_set_ip(sock_id id, ipsubnet_t *gw, ipsubnet_t *sub)
{
    status_t rv;

    d_assert(id, return CORE_ERROR,);
    d_assert(gw, return CORE_ERROR,);
    d_assert(sub, return CORE_ERROR,);

<<<<<<< HEAD
    rv = core_ipsubnet(&ipaddr, ipstr, NULL);
    d_assert(rv == CORE_OK, return CORE_ERROR,);

    rv = core_ipsubnet(&ipsub, ipstr, mask_or_numbits);
    d_assert(rv == CORE_OK, return CORE_ERROR,);

    if (ipsub.family == AF_INET)
    {
        rv = tun_set_ipv4(id, &ipaddr, &ipsub);
    }
    else if (ipsub.family == AF_INET6)
    {
#if 0
        rv = tun_set_ipv6(id, &ipaddr, &ipsub);
#endif
        return CORE_OK;
    }
=======
    if (gw->family == AF_INET)
        rv = tun_set_ipv4(id, gw, sub);
    else if (gw->family == AF_INET6)
        rv = tun_set_ipv6(id, gw, sub);
>>>>>>> 8d3330cb
    else
        d_assert(0, return CORE_ERROR,);

    return rv;
}<|MERGE_RESOLUTION|>--- conflicted
+++ resolved
@@ -350,30 +350,12 @@
     d_assert(gw, return CORE_ERROR,);
     d_assert(sub, return CORE_ERROR,);
 
-<<<<<<< HEAD
-    rv = core_ipsubnet(&ipaddr, ipstr, NULL);
-    d_assert(rv == CORE_OK, return CORE_ERROR,);
-
-    rv = core_ipsubnet(&ipsub, ipstr, mask_or_numbits);
-    d_assert(rv == CORE_OK, return CORE_ERROR,);
-
-    if (ipsub.family == AF_INET)
-    {
-        rv = tun_set_ipv4(id, &ipaddr, &ipsub);
-    }
-    else if (ipsub.family == AF_INET6)
-    {
-#if 0
-        rv = tun_set_ipv6(id, &ipaddr, &ipsub);
-#endif
-        return CORE_OK;
-    }
-=======
     if (gw->family == AF_INET)
         rv = tun_set_ipv4(id, gw, sub);
     else if (gw->family == AF_INET6)
+#if 0
         rv = tun_set_ipv6(id, gw, sub);
->>>>>>> 8d3330cb
+#endif
     else
         d_assert(0, return CORE_ERROR,);
 
